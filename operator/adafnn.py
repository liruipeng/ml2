--- conflicted
+++ resolved
@@ -103,13 +103,7 @@
         # send the time grid tensor to device
         hs = xs[:, 1:] - xs[:, :-1]# (B, J-1):  grid size
         # evaluate the current basis nodes at time grid
-<<<<<<< HEAD
         basess = self.BL(xs.reshape(-1,1)).reshape(B,self.n_base,J) # (B, n_base, J)
-
-=======
-        basess = self.get_bases(xs)  # (B, n_base, J)
-        basess = basess.reshape(B,self.n_base,J) # (B, n_base, J)
->>>>>>> ff94acb8
         scores = torch.vmap(torch.vmap(_inner_product, in_dims=(0, None, None)), in_dims=(0, 0, 0))(basess, us, hs)
         # (B, n_bases, J), (B, J), (B, J-1)
 
@@ -123,13 +117,7 @@
         scores: (B, n_base) : B functions, encoded into n_base scores
         """
         B, J = xs.size()
-<<<<<<< HEAD
-        
         basess = self.BL(xs.reshape(-1,1)).reshape(B,J,self.n_base) # (B, J, n_base)
-=======
-        basess = self.get_bases(xs) # (B,n_base,J)
-        basess = basess.reshape(B,J,self.n_base) # (B, n_base, J)
->>>>>>> ff94acb8
         us_restore = torch.bmm(basess, scores.unsqueeze(-1)).squeeze(-1)  # (B, J, n_base) x (B, n_base, 1) -> (B, J, 1)
         return us_restore
     
