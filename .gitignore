# Byte-compiled / optimized / DLL files
__pycache__/
*.py[cod]
*$py.class
<<<<<<< HEAD
launch.json
=======
.vscode
>>>>>>> 9665ed01
# C extensions
*.so
pinn/frames/
# Distribution / packaging
.Python
build/
develop-eggs/
dist/
downloads/
eggs/
.eggs/
lib/
lib64/
parts/
sdist/
var/
wheels/
share/python-wheels/
*.egg-info/
.installed.cfg
*.egg
MANIFEST
tony/logs/*
tony/models/*
operator/data/* 
operator/train/*

# PyInstaller
#  Usually these files are written by a python script from a template
#  before PyInstaller builds the exe, so as to inject date/other infos into it.
*.manifest
*.spec

# Installer logs
pip-log.txt
pip-delete-this-directory.txt

# Unit test / coverage reports
htmlcov/
.tox/
.nox/
.coverage
.coverage.*
.cache
nosetests.xml
coverage.xml
*.cover
*.py,cover
.hypothesis/
.pytest_cache/
cover/

# Translations
*.mo
*.pot

# Django stuff:
*.log
local_settings.py
db.sqlite3
db.sqlite3-journal

# Flask stuff:
instance/
.webassets-cache

# Scrapy stuff:
.scrapy

# Sphinx documentation
docs/_build/

# PyBuilder
.pybuilder/
target/

# Jupyter Notebook
.ipynb_checkpoints

# IPython
profile_default/
ipython_config.py

# pyenv
#   For a library or package, you might want to ignore these files since the code is
#   intended to run in multiple environments; otherwise, check them in:
# .python-version

# pipenv
#   According to pypa/pipenv#598, it is recommended to include Pipfile.lock in version control.
#   However, in case of collaboration, if having platform-specific dependencies or dependencies
#   having no cross-platform support, pipenv may install dependencies that don't work, or not
#   install all needed dependencies.
#Pipfile.lock

# UV
#   Similar to Pipfile.lock, it is generally recommended to include uv.lock in version control.
#   This is especially recommended for binary packages to ensure reproducibility, and is more
#   commonly ignored for libraries.
#uv.lock

# poetry
#   Similar to Pipfile.lock, it is generally recommended to include poetry.lock in version control.
#   This is especially recommended for binary packages to ensure reproducibility, and is more
#   commonly ignored for libraries.
#   https://python-poetry.org/docs/basic-usage/#commit-your-poetrylock-file-to-version-control
#poetry.lock

# pdm
#   Similar to Pipfile.lock, it is generally recommended to include pdm.lock in version control.
#pdm.lock
#   pdm stores project-wide configurations in .pdm.toml, but it is recommended to not include it
#   in version control.
#   https://pdm.fming.dev/latest/usage/project/#working-with-version-control
.pdm.toml
.pdm-python
.pdm-build/

# PEP 582; used by e.g. github.com/David-OConnor/pyflow and github.com/pdm-project/pdm
__pypackages__/

# Celery stuff
celerybeat-schedule
celerybeat.pid

# SageMath parsed files
*.sage.py

# Environments
.env
.venv
env/
venv/
ENV/
env.bak/
venv.bak/

# Spyder project settings
.spyderproject
.spyproject

# Rope project settings
.ropeproject

# mkdocs documentation
/site

# mypy
.mypy_cache/
.dmypy.json
dmypy.json

# Pyre type checker
.pyre/

# pytype static type analyzer
.pytype/

# Cython debug symbols
cython_debug/

# PyCharm
#  JetBrains specific template is maintained in a separate JetBrains.gitignore that can
#  be found at https://github.com/github/gitignore/blob/main/Global/JetBrains.gitignore
#  and can be added to the global gitignore or merged into this file.  For a more nuclear
#  option (not recommended) you can uncomment the following to ignore the entire idea folder.
#.idea/

# Ruff stuff:
.ruff_cache/

# PyPI configuration file
.pypirc<|MERGE_RESOLUTION|>--- conflicted
+++ resolved
@@ -2,11 +2,8 @@
 __pycache__/
 *.py[cod]
 *$py.class
-<<<<<<< HEAD
 launch.json
-=======
 .vscode
->>>>>>> 9665ed01
 # C extensions
 *.so
 pinn/frames/
