# ---
# jupyter:
#   jupytext:
#     cell_metadata_filter: -all
#     formats: ipynb,py:percent
#     text_representation:
#       extension: .py
#       format_name: percent
#       format_version: '1.3'
#       jupytext_version: 1.17.1
# ---

# %%
import torch


# %%
def generate_chebyshev_features(x, chebyshev_freq_min, chebyshev_freq_max):
    theta = torch.pi * x[:, 0]
<<<<<<< HEAD
    cos_theta = torch.cos(theta)

    chebyshev_features.append(torch.ones_like(cos_theta))
    chebyshev_features.append(2 * cos_theta)
=======
    cos_theta = torch.cos(theta).unsqueeze(1)

    if chebyshev_freq_min > chebyshev_freq_max:
        return torch.empty((x.shape[0], 0), device=x.device)

    # cheby poly 2nd kind Uₖ(cos(πx))
    # U0 = 1
    U_k_minus_2 = torch.ones_like(cos_theta)
    # U₁ = 2 * x
    U_k_minus_1 = 2 * cos_theta
    # all cheby features
    chebyshev_features = []
    # degree k loop
    for k in range(chebyshev_freq_max + 1):
        if k == 0:
            U_k = U_k_minus_2
        elif k == 1:
            U_k = U_k_minus_1
        else:
            U_k = 2 * cos_theta * U_k_minus_1 - U_k_minus_2
            U_k_minus_2 = U_k_minus_1
            U_k_minus_1 = U_k
>>>>>>> 33146d7b

        if k >= chebyshev_freq_min:
            chebyshev_features.append(U_k)

<<<<<<< HEAD
    return x[:, chebyshev_freq_min-1:]

def generate_chebyshev_features(x, chebyshev_freq_min, chebyshev_freq_max):
    theta = torch.pi * x[:, 0]
    cos_theta = torch.cos(theta).unsqueeze(1)
    
    if chebyshev_freq_min > chebyshev_freq_max:
        return torch.empty((x.shape[0], 0), device=x.device)

    U_k_minus_2 = torch.ones_like(cos_theta)
    U_k_minus_1 = 2 * cos_theta
    
    for k_current_degree in range(2, chebyshev_freq_min + 1): 
        U_k = 2 * cos_theta * U_k_minus_1 - U_k_minus_2
        U_k_minus_2 = U_k_minus_1
        U_k_minus_1 = U_k

    if chebyshev_freq_min == 0:
        u_k_min = U_k_minus_2
        u_k_min_plus_1 = U_k_minus_1
    elif chebyshev_freq_min == 1:
        u_k_min = U_k_minus_1
        u_k_min_plus_1 = 2 * cos_theta * U_k_minus_1 - U_k_minus_2
    else:
        u_k_min = U_k_minus_1
        u_k_min_plus_1 = 2 * cos_theta * U_k_minus_1 - U_k_minus_2

    chebyshev_features = []
    
    if chebyshev_freq_min <= chebyshev_freq_max:
        chebyshev_features.append(u_k_min)
        
        if chebyshev_freq_min + 1 <= chebyshev_freq_max:
            chebyshev_features.append(u_k_min_plus_1)
            
            u_k_minus_2 = u_k_min
            u_k_minus_1 = u_k_min_plus_1

            for k_current_degree in range(chebyshev_freq_min + 2, chebyshev_freq_max + 1):
                current_chebyshev_u = 2 * cos_theta * u_k_minus_1 - u_k_minus_2
                
                u_k_minus_2 = u_k_minus_1
                u_k_minus_1 = current_chebyshev_u
                
                chebyshev_features.append(current_chebyshev_u)

=======
>>>>>>> 33146d7b
    return torch.cat(chebyshev_features, dim=1)<|MERGE_RESOLUTION|>--- conflicted
+++ resolved
@@ -17,12 +17,6 @@
 # %%
 def generate_chebyshev_features(x, chebyshev_freq_min, chebyshev_freq_max):
     theta = torch.pi * x[:, 0]
-<<<<<<< HEAD
-    cos_theta = torch.cos(theta)
-
-    chebyshev_features.append(torch.ones_like(cos_theta))
-    chebyshev_features.append(2 * cos_theta)
-=======
     cos_theta = torch.cos(theta).unsqueeze(1)
 
     if chebyshev_freq_min > chebyshev_freq_max:
@@ -45,58 +39,8 @@
             U_k = 2 * cos_theta * U_k_minus_1 - U_k_minus_2
             U_k_minus_2 = U_k_minus_1
             U_k_minus_1 = U_k
->>>>>>> 33146d7b
 
         if k >= chebyshev_freq_min:
             chebyshev_features.append(U_k)
 
-<<<<<<< HEAD
-    return x[:, chebyshev_freq_min-1:]
-
-def generate_chebyshev_features(x, chebyshev_freq_min, chebyshev_freq_max):
-    theta = torch.pi * x[:, 0]
-    cos_theta = torch.cos(theta).unsqueeze(1)
-    
-    if chebyshev_freq_min > chebyshev_freq_max:
-        return torch.empty((x.shape[0], 0), device=x.device)
-
-    U_k_minus_2 = torch.ones_like(cos_theta)
-    U_k_minus_1 = 2 * cos_theta
-    
-    for k_current_degree in range(2, chebyshev_freq_min + 1): 
-        U_k = 2 * cos_theta * U_k_minus_1 - U_k_minus_2
-        U_k_minus_2 = U_k_minus_1
-        U_k_minus_1 = U_k
-
-    if chebyshev_freq_min == 0:
-        u_k_min = U_k_minus_2
-        u_k_min_plus_1 = U_k_minus_1
-    elif chebyshev_freq_min == 1:
-        u_k_min = U_k_minus_1
-        u_k_min_plus_1 = 2 * cos_theta * U_k_minus_1 - U_k_minus_2
-    else:
-        u_k_min = U_k_minus_1
-        u_k_min_plus_1 = 2 * cos_theta * U_k_minus_1 - U_k_minus_2
-
-    chebyshev_features = []
-    
-    if chebyshev_freq_min <= chebyshev_freq_max:
-        chebyshev_features.append(u_k_min)
-        
-        if chebyshev_freq_min + 1 <= chebyshev_freq_max:
-            chebyshev_features.append(u_k_min_plus_1)
-            
-            u_k_minus_2 = u_k_min
-            u_k_minus_1 = u_k_min_plus_1
-
-            for k_current_degree in range(chebyshev_freq_min + 2, chebyshev_freq_max + 1):
-                current_chebyshev_u = 2 * cos_theta * u_k_minus_1 - u_k_minus_2
-                
-                u_k_minus_2 = u_k_minus_1
-                u_k_minus_1 = current_chebyshev_u
-                
-                chebyshev_features.append(current_chebyshev_u)
-
-=======
->>>>>>> 33146d7b
     return torch.cat(chebyshev_features, dim=1)