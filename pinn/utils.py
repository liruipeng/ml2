--- conflicted
+++ resolved
@@ -18,15 +18,10 @@
 import cv2
 from pathlib import Path
 import shutil
-<<<<<<< HEAD
 import torch
 import ast
 from torch.nn.functional import cosine_similarity
 from torchjd import aggregation as agg
-=======
-from scipy.fft import rfft, rfftfreq
-import numpy as np
->>>>>>> a823365d
 
 device = torch.device("cuda" if torch.cuda.is_available() else "cpu")
 
@@ -180,7 +175,6 @@
     video.release()
     print(f"  Video saved as {output_file_path}")
 
-<<<<<<< HEAD
 def get_aggregator(name: str):
     if isinstance(name, str):
         return getattr(agg, name)()
@@ -202,9 +196,7 @@
         print(f"Cosine similarity: {similarity.item():.4f}")
     aggregator.weighting.register_forward_hook(print_weights)
     aggregator.register_forward_hook(print_gd_similarity)
-=======
-
-# %%
+    
 def fourier_analysis(x, y):
     """
     Compute the magnitude spectrum using the Fast Fourier Transform (FFT).
@@ -232,5 +224,4 @@
     if N % 2 == 0:
         yf[-1] /= 2
 
-    return xf, np.abs(yf), np.real(yf), -np.imag(yf)
->>>>>>> a823365d
+    return xf, np.abs(yf), np.real(yf), -np.imag(yf)