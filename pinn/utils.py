# ---
# jupyter:
#   jupytext:
#     cell_metadata_filter: -all
#     formats: ipynb,py:percent
#     text_representation:
#       extension: .py
#       format_name: percent
#       format_version: '1.3'
#       jupytext_version: 1.17.1
# ---

# %%
import os
import argparse
import inspect
import torch.nn as nn
import matplotlib.pyplot as plt
import cv2
from pathlib import Path
<<<<<<< HEAD
import shutil
import torch
import ast
from torch.nn.functional import cosine_similarity
from torchjd import aggregation as agg
=======
from scipy.fft import rfft, rfftfreq
import numpy as np
import torch
import ast
>>>>>>> 9665ed01

device = torch.device("cuda" if torch.cuda.is_available() else "cpu")

# %%
def cleanfiles(dir_name):
    dir_path = Path(dir_name)
    if dir_path.exists() and dir_path.is_dir():
        for item in dir_path.iterdir():
            if item.is_file():
                item.unlink()
            # elif item.is_dir():
            #    shutil.rmtree(item)


# %%
def is_notebook():
    try:
        from IPython import get_ipython
        return get_ipython().__class__.__name__ == "ZMQInteractiveShell"
    except (ImportError, AttributeError):
        return False


# %%
def parse_args(args=None):
    parser = argparse.ArgumentParser(description="Train a PINN model.")

    parser.add_argument('--nx', type=int, default=128,
                        help="Number of training points in the 1D mesh.")
    parser.add_argument('--nx_eval', type=int, default=256,
                        help="Number of evaluation points in the 1D mesh.")
    parser.add_argument('--num_checks', type=int, default=20,
                        help="Number of evaluation checkpoints during training.")
    parser.add_argument('--num_plots', type=int, default=10,
                        help="Number of plotting points during training.")
    parser.add_argument('--epochs', type=int, default=10000,
                        help="Number of training epochs per sweep.")
    parser.add_argument('--adam_epochs', type=int, default=None,
                        help="Number of training epochs using Adam per sweep. Defaults to --epochs if not set.")
    parser.add_argument('--sweeps', type=int, default=2,
                        help="Number of multilevel outer sweeps.")
    parser.add_argument('--hidden_dims', type=int, nargs='+', default=[64, 64],
                        help="List of hidden layer dimensions (e.g., --hidden_dims 64 64)")
    parser.add_argument('--ax', type=float, default=0.0,
                        help="Lower bound of the 1D domain.")
    parser.add_argument('--bx', type=float, default=1.0,
                        help="Upper bound of the 1D domain.")
    parser.add_argument('--high_freq', type=int, default=8,
                        help="Highest frequency used in the PDE solution (PDE 1).")
    parser.add_argument('--gamma', type=float, default=0,
                        help="Coefficient γ in the PDE: -uₓₓ + γ u = f.")
    parser.add_argument('--mu', type=float, default=70,
                        help="Oscillation parameter in the solution (PDE 2).")
    parser.add_argument('--lr', type=float, default=1e-3,
                        help="Learning rate for the optimizer.")
    parser.add_argument('--levels', type=int, default=4,
                        help="Number of levels in multilevel training.")
    parser.add_argument('--loss_type', type=int, default=0, choices=[-1, 0, 1, 2],
                        help="Loss type: -1 for supervised (true solution), 0 for PINN loss. 1 for DRM, 2 for DRN+PINN")
    parser.add_argument('--activation', type=str, default='tanh',
                        choices=['tanh', 'silu', 'relu', 'gelu', 'softmax'],
                        help="Activation function to use.")
    parser.add_argument('--plot', action='store_true',
                        help="If set, generate plots during or after training.")
    parser.add_argument('--no-clear', action='store_false', dest='clear',
                        help="If set, do not remove plot files generated before.")
    parser.add_argument('--problem_id', type=int, default=1, choices=[1, 2],
                        help="PDE problem to solve: 1 or 2.")
    parser.add_argument('--enforce_bc', action='store_true',
                        help="If set, enforce the BC in solution.")
    parser.add_argument('--bc_weight', type=float, default=1.0,
                        help="Weight for the loss of BC.")
<<<<<<< HEAD
    parser.add_argument('--aggregator', type=str, nargs='+', default='None', help="Aggregator for the loss function. See https://torchjd.org/stable/docs/aggregation/ for options")

    parser.add_argument('--monitor_aggregator', action='store_true', help="If set, monitor gradient. This need to set up aggregator")
=======
    parser.add_argument("--scheduler", type=str, default="StepLR",
                        help="Learning rate scheduler to use. "
                        "See https://docs.pytorch.org/docs/stable/optim.html for full list of schedulers")
    parser.add_argument("--scheduler_config", type=str, nargs='+',
                        default=["step_size", "1000", "gamma", "0.9"],
                        help="Configuration for learning rate scheduler. "
                        "Follow https://docs.pytorch.org/docs/stable/optim.html for full list of schedulers. "
                        "The setting is corresponding to `--scheduler` setting.")
>>>>>>> 9665ed01

    args = parser.parse_args(args)

    # Set adam_epochs to epochs if not provided
    if args.adam_epochs is None:
        args.adam_epochs = args.epochs

    return args


# %%
def str2arg(str_info: str):
    """
    Convert string to argument with ast.literal_eval.
    Noted that 'min' functions can cause `ValueError: malformed node or string on`.
    This return original string if conversion fails.
    """
    try:
        arg = ast.literal_eval(str_info)
    except (ValueError):
        arg = str_info
    return arg


# %%
def get_scheduler_generator(args):
    """
    Return scheduler generator by argument
    """
    scheduler_name = args.scheduler
    scheduler_kargs = {k: str2arg(v) for k, v in zip(args.scheduler_config[::2], args.scheduler_config[1::2])}
    scheduler_attr = getattr(torch.optim.lr_scheduler, scheduler_name)

    def scheduler_generator(optimizer: torch.optim) -> torch.optim.lr_scheduler:
        """
        Return scheduler from optimizer
        Args:
            optimizer (torch.optim): Optimizer to attach the scheduler to.
        """
        return scheduler_attr(optimizer, **scheduler_kargs)
    return scheduler_generator


# %%
def scheduler_step(scheduler, loss, epoch=None):
    """
    Wrapper function for step the learning rate scheduler.
    """
    func_args = inspect.getfullargspec(scheduler.step).args
    # ReduceLROnPlateau scheduler requires metrics on stepping
    if "metrics" in func_args:
        scheduler.step(metrics=loss, epoch=epoch)
    else:
        # Otherwise, call step without metrics
        scheduler.step(epoch=epoch)


# %%
def print_args(args):
    print("Options used:")
    for key, value in vars(args).items():
        print(f"   --{key}: {value}")


# %%
def get_activation(name: str):
    name = name.lower()
    activations = {
        'tanh': nn.Tanh,
        'relu': nn.ReLU,
        'silu': nn.SiLU,
        'gelu': nn.GELU,
        'softmax': lambda: nn.Softmax(dim=1),  # safer default
    }
    if name not in activations:
        raise ValueError(f"Unknown activation function: {name}")
    return activations[name]()


# %%
def save_frame(x, t, y, xs, ys, iteration, title, frame_dir):
    """_summary_

    Args:
        x (_type_): points in x to plot
        t (_type_): true solution to plot
        xs: pointx in x to scatter
        ys (_type_): values to scatter
        y (_type_): solution to plot
        iteration (int): _description_
        title (str): _description_
        frame_dir (str): _description_
    """
    fig, ax = plt.subplots()
    if t is not None:
        ax.plot(x, t, label="Exact", linestyle='-', color="black")
    if y is not None:
        ax.plot(x, y, label=f"NN: step {iteration}", color="blue")
    if xs is not None and ys is not None:
        ax.scatter(xs, ys, color="red", label="Sample training points")
    ax.set_title(title)
    ax.legend(loc='upper right')
    iters_str = "_".join(f"{i:08d}" for i in iteration)
    frame_path = os.path.join(frame_dir, f"{title}_{iters_str}.png")
    fig.savefig(frame_path)
    plt.close(fig)


# %%
def make_video_from_frames(frame_dir, name_prefix, output_file, fps=10):
    frame_paths = sorted([
        os.path.join(frame_dir, fname)
        for fname in os.listdir(frame_dir)
        if fname.endswith(".png") and fname.startswith(name_prefix)
    ])
    if not frame_paths:
        print("No frames found.")
        return
    frame = cv2.imread(frame_paths[0])
    height, width, _ = frame.shape
    fourcc = cv2.VideoWriter_fourcc(*'mp4v')
    output_file_path = os.path.join(frame_dir, output_file)
    video = cv2.VideoWriter(output_file_path, fourcc, fps, (width, height))
    for path in frame_paths:
        img = cv2.imread(path)
        video.write(img)
    video.release()
    print(f"  Video saved as {output_file_path}")

def get_aggregator(name: str):
    if isinstance(name, str):
        return getattr(agg, name)()
    elif name[0]=="Constant":
        return getattr(agg, name[0])(torch.tensor([ast.literal_eval(i) for i in name[1:]]).to(device))
    else:
        return getattr(agg, name[0])(*[ast.literal_eval(i) for i in name[1:]])

def monitor_aggregator(aggregator):
    def print_weights(_, __, weights: torch.Tensor) -> None:
        """Prints the extracted weights."""
        print(f"Weights: {weights}")

    def print_gd_similarity(_, inputs: tuple[torch.Tensor, ...], aggregation: torch.Tensor) -> None:
        """Prints the cosine similarity between the aggregation and the average gradient."""
        matrix = inputs[0]
        gd_output = matrix.mean(dim=0)
        similarity = cosine_similarity(aggregation, gd_output, dim=0)
        print(f"Cosine similarity: {similarity.item():.4f}")
    aggregator.weighting.register_forward_hook(print_weights)
    aggregator.register_forward_hook(print_gd_similarity)
    
def fourier_analysis(x, y):
    """
    Compute the magnitude spectrum using the Fast Fourier Transform (FFT).
    Ref: https://docs.scipy.org/doc/scipy/tutorial/fft.html
    """
    x = x.flatten()
    y = y.flatten()

    if not np.isrealobj(y):
        raise ValueError("Input y must be real for rfft.")

    # Check uniform sampling
    dx = np.diff(x.flatten())
    if not np.allclose(dx, dx[0], rtol=1e-5, atol=1e-7):
        raise ValueError("x must be uniformly sampled.")

    N = len(x)
    # Sampling interval
    Ts = dx[0]
    yf = rfft(y)
    xf = rfftfreq(N, Ts)
    yf *= 2.0 / N
    # Correct scaling for DC and Nyquist (they should not be doubled)
    yf[0] /= 2
    if N % 2 == 0:
        yf[-1] /= 2

    return xf, np.abs(yf), np.real(yf), -np.imag(yf)<|MERGE_RESOLUTION|>--- conflicted
+++ resolved
@@ -18,18 +18,10 @@
 import matplotlib.pyplot as plt
 import cv2
 from pathlib import Path
-<<<<<<< HEAD
-import shutil
-import torch
-import ast
-from torch.nn.functional import cosine_similarity
-from torchjd import aggregation as agg
-=======
 from scipy.fft import rfft, rfftfreq
 import numpy as np
 import torch
 import ast
->>>>>>> 9665ed01
 
 device = torch.device("cuda" if torch.cuda.is_available() else "cpu")
 
@@ -102,11 +94,9 @@
                         help="If set, enforce the BC in solution.")
     parser.add_argument('--bc_weight', type=float, default=1.0,
                         help="Weight for the loss of BC.")
-<<<<<<< HEAD
     parser.add_argument('--aggregator', type=str, nargs='+', default='None', help="Aggregator for the loss function. See https://torchjd.org/stable/docs/aggregation/ for options")
 
     parser.add_argument('--monitor_aggregator', action='store_true', help="If set, monitor gradient. This need to set up aggregator")
-=======
     parser.add_argument("--scheduler", type=str, default="StepLR",
                         help="Learning rate scheduler to use. "
                         "See https://docs.pytorch.org/docs/stable/optim.html for full list of schedulers")
@@ -115,7 +105,6 @@
                         help="Configuration for learning rate scheduler. "
                         "Follow https://docs.pytorch.org/docs/stable/optim.html for full list of schedulers. "
                         "The setting is corresponding to `--scheduler` setting.")
->>>>>>> 9665ed01
 
     args = parser.parse_args(args)
 
