# ---
# jupyter:
#   jupytext:
#     cell_metadata_filter: -all
#     formats: ipynb,py:percent
#     text_representation:
#       extension: .py
#       format_name: percent
#       format_version: '1.3'
#       jupytext_version: 1.17.1
#   kernelspec:
#     display_name: pymfem
#     language: python
#     name: python3
# ---

# %% [markdown]
# ### 1D PDE problem:
#
# $-u_{xx} + \gamma u = f$
#
# and homogeneous boundary conditions (BC)
#
# #### Problem 1
# The analytical solution is
#
# $u(x) = \sum_k c_k  \sin(2 w_k  \pi  x)$
#
# and
#
# $f = \sum_k c_k  (4 w_k^2  \pi^2 + \gamma)  \sin(2 w_k  \pi  x)$
#
# #### Problem 2 (from [MscaleDNN](https://arxiv.org/abs/2007.11207))
# The analytical solution is
#
# $u(x) = e^{-x^2} \sin(\mu x)$
#
# and
#
# $f(x) = e^{-x^2} [(r + 4 \mu^2 x^2 - 4 x^2 + 2) \sin(\mu x^2) + (8 \mu x^2 - 2 μ) \cos(\mu x^2)]$

# %%
# Define modules and device
import os
import torch
import torch.nn as nn
import torch.optim as optim
from torch.optim.lr_scheduler import StepLR
import numpy as np
from enum import Enum
<<<<<<< HEAD
from utils import parse_args, get_activation, print_args, save_frame, make_video_from_frames, is_notebook, cleanfiles, get_aggregator, monitor_aggregator  
#from SOAP.soap import SOAP
import torchjd
from torchjd import aggregation as agg

=======
from utils import parse_args, get_activation, print_args, save_frame, make_video_from_frames, is_notebook, cleanfiles, fourier_analysis
from SOAP.soap import SOAP
>>>>>>> a823365d
# torch.set_default_dtype(torch.float64)
device = torch.device("cuda" if torch.cuda.is_available() else "cpu")

# %%
# Define PDE
class PDE:
    def __init__(self, high=None, mu=70, r=0, problem=1):
        # omega = [high]
        omega = list(range(1, high + 1, 2))
        # omega += [i + 50 for i in omega]
        # omega = list(range(2, high + 1, 2))
        # omega = [2**i for i in range(high.bit_length()) if 2**i <= high]
        coeff = [1] * len(omega)

        self.w = omega
        self.c = coeff
        self.mu = mu
        self.r = r
        if problem == 1:
            self.f = self.f_1
            self.u_ex = self.u_ex_1
        else:
            self.f = self.f_2
            self.u_ex = self.u_ex_2

    # Source term
    def f_1(self, x):
        y = torch.zeros_like(x)
        for w, c in zip(self.w, self.c):
            pi_w = 2 * torch.pi * w
            y += c * (pi_w ** 2 + self.r) * torch.sin(pi_w * x)
        return y

    def f_2(self, x):
        z = x ** 2
        a = self.r + 4 * z * (self.mu ** 2 - 1) + 2
        b = self.mu * z
        c = 8 * b - 2 * self.mu
        return torch.exp(-z) * (a * torch.sin(b) + c * torch.cos(b))

    # Analytical solution
    def u_ex_1(self, x):
        y = torch.zeros_like(x)
        for w, c in zip(self.w, self.c):
            y += c * torch.sin(2 * w * torch.pi * x)
        return y

    def u_ex_2(self, x):
        return torch.exp(-x**2) * torch.sin(self.mu * x ** 2)

# %%
# Define mesh
class Mesh:
    def __init__(self, ntrain, neval, ax, bx):
        self.ntrain = ntrain
        self.neval = neval
        self.ax = ax
        self.bx = bx
        # training sample points (excluding the two points on the boundaries)
        self.x_train = torch.linspace(self.ax, self.bx, self.ntrain + 1, device=device)[:-1].unsqueeze(-1)
        self.x_eval = torch.linspace(self.ax, self.bx, self.neval + 1, device=device)[:-1].unsqueeze(-1)
        self.pde = None
        self.f = None
        self.u_ex = None

    def set_pde(self, pde: PDE):
        self.pde = pde
        # source term
        self.f = pde.f(self.x_train)
        # analytical solution
        self.u_ex = pde.u_ex(self.x_train)

# %%
# Define one level NN
class Level(nn.Module):
    def __init__(self, dim_inputs, dim_outputs, dim_hidden: list,
                 act: nn.Module = nn.Tanh()) -> None:
        """Simple neural network with linear layers and non-linear activation function
        This class is used as universal function approximate for the solution of
        partial differential equations using PINNs
        """
        super().__init__()
        self.dim_inputs = dim_inputs
        self.dim_outputs = dim_outputs
        # multi-layer MLP
        layer_dim = [dim_inputs] + dim_hidden + [dim_outputs]
        self.linear = nn.ModuleList([nn.Linear(layer_dim[i], layer_dim[i + 1])
                                     for i in range(len(layer_dim) - 1)])
        # activation function
        self.act = act

    def forward(self, x: torch.Tensor) -> torch.Tensor:
        for i, layer in enumerate(self.linear):
            x = layer(x)
            # not applying nonlinear activation in the last layer
            if i < len(self.linear) - 1:
                x = self.act(x)
        return x

# %%
# Define level status
class LevelStatus(Enum):
    OFF = "off"
    TRAIN = "train"
    FROZEN = "frozen"

# %%
# Define multilevel NN
class MultiLevelNN(nn.Module):
    def __init__(self, mesh: Mesh, num_levels: int, dim_inputs, dim_outputs, dim_hidden: list,
                 act: nn.Module = nn.ReLU(), enforce_bc: bool = False) -> None:
        super().__init__()
        self.mesh = mesh
        # currently the same model on each level
        self.models = nn.ModuleList([
            Level(dim_inputs=dim_inputs, dim_outputs=dim_outputs, dim_hidden=dim_hidden, act=act)
            for _ in range(num_levels)
            ])
        self.dim_inputs = dim_inputs
        self.dim_outputs = dim_outputs
        self.enforce_bc = enforce_bc

        # All levels start as "off"
        self.level_status = [LevelStatus.OFF] * num_levels

        # No gradients are tracked initially
        for model in self.models:
            for param in model.parameters():
                param.requires_grad = False

        # Scale factor
        self.scales = [1.0] * num_levels

    def get_status(self, level_idx: int):
        if level_idx < 0 or level_idx >= self.num_levels():
            raise IndexError(f"Level index {level_idx} is out of range")
        return self.level_status[level_idx]

    def set_status(self, level_idx: int, status: LevelStatus):
        assert isinstance(status, LevelStatus), f"Invalid status: {status}"
        if level_idx < 0 or level_idx >= self.num_levels():
            raise IndexError(f"Level index {level_idx} is out of range")
        self.level_status[level_idx] = status
        requires_grad = status == LevelStatus.TRAIN
        for param in self.models[level_idx].parameters():
            param.requires_grad = requires_grad

    def set_all_status(self, status_list: list[LevelStatus]):
        assert len(status_list) == len(self.models), "Length mismatch in status list"
        for i, status in enumerate(status_list):
            self.set_status(i, status)

    def print_status(self):
        for i, status in enumerate(self.level_status):
            print(f"Level {i}: {status.name}")

    def num_levels(self):
        return len(self.models)

    def num_active_levels(self) -> int:
        """Returns the number of levels currently active (train or frozen)"""
        return sum(status != LevelStatus.OFF for status in self.level_status)

    def set_scale(self, level_idx: int, scale: float):
        if level_idx < 0 or level_idx >= self.num_levels():
            raise IndexError(f"Level index {level_idx} is out of range")
        self.scales[level_idx] = scale

    def set_all_scales(self, scale_list: list[float]):
        assert len(scale_list) == len(self.models), "Length mismatch in scales"
        for i, scale in enumerate(scale_list):
            self.set_scale(i, scale)

    def forward(self, x: torch.Tensor) -> torch.Tensor:
        ys = []
        for i, model in enumerate(self.models):
            if self.level_status[i] != LevelStatus.OFF:
                x_scale = self.scales[i] * x
                y = model.forward(x=x_scale)
                ys.append(y)
        if not ys:
            # No active levels, return zeros with correct shape
            return torch.zeros((x.shape[0], self.dim_outputs), device=x.device)
        # Concatenate along the column (feature) dimension
        out = torch.cat(ys, dim=1)
        assert(out.shape[1] == self.num_active_levels() * self.dim_outputs)
        return out

    def get_solution(self, x: torch.Tensor) -> torch.Tensor:
        y = self.forward(x)
        n_active = self.num_active_levels()
        # reshape to [batch_size, num_levels, dim_outputs]
        # and sum over levels
        if n_active > 1:
            y = y.view(-1, n_active, self.dim_outputs)
            y = y.sum(dim=1)  # shape: (n, dim_outputs)
        #
        if self.enforce_bc:
            g0 = self.mesh.u_ex[0].item()
            g1 = self.mesh.u_ex[-1].item()
            # in domain x in [0, 1]
            y = g0 * (1 - x) + g1 * x + x * (1 - x) * y
            # y = g0 + (x-0)/(1-0)*(g1 - g0) + (1 - torch.exp(0-x)) * (1 - torch.exp(x-1)) * y
        return y

    # def _init_weights(self, m):
    #    if isinstance(m, nn.Conv2d) or isinstance(m, nn.Linear):
    #        nn.init.ones_(m.weight)
    #        m.bias.data.fill_(0.01)
    #    if type(m) == nn.Linear:
    #        torch.nn.init.xavier_uniform(m.weight)  #


# %%
# Define Loss
class Loss:
    def __init__(self, loss_type, loss_func=nn.MSELoss(), bc_weight=1.0):
        self.loss_func = loss_func
        self.type = loss_type
        if self.type == -1:
            self.name = "Super Loss"
        elif self.type == 0:
            self.name = "PINN Loss"
        elif self.type == 1:
            self.name = "DRM Loss"
        elif self.type == 2: 
            self.name = "PINN+DRM Loss"
        else:
            raise ValueError(f"Unknown loss type: {self.type}")
        self.bc_weight = bc_weight

    # "Supervised" loss against the analytical solution
    def super_loss(self, model, mesh, loss_func):
        x = mesh.x_train
        u = model.get_solution(x)
        loss = loss_func(u, mesh.u_ex)
        return loss, [loss,]

    # "PINN" loss
    def pinn_loss(self, model, mesh, loss_func):
        x = mesh.x_train.requires_grad_(True)
        u = model.get_solution(x)

        du_dx, = torch.autograd.grad(u, x, grad_outputs=torch.ones_like(u), create_graph=True)
        d2u_dx2, = torch.autograd.grad(du_dx, x, grad_outputs=torch.ones_like(du_dx), create_graph=True)

        # Internal loss
        pde = mesh.pde
        loss_pinn = loss_func(d2u_dx2[1:-1] + mesh.f[1:-1], pde.r * u[1:-1])
        # Boundary loss
        if not model.enforce_bc:
            u_bc = u[[0, -1]]
            u_ex_bc = mesh.u_ex[[0, -1]]
            loss_b = loss_func(u_bc, u_ex_bc)
            loss = loss_pinn + self.bc_weight * loss_b
            return loss, [loss_pinn, loss_b]
        return loss_pinn, [loss_pinn,]

    def drm_loss(self, model, mesh: Mesh):
        """Deep Ritz Method loss"""
        xs = mesh.x_train.requires_grad_(True)
        u = model(xs)

        grad_u_pred = torch.autograd.grad(u, xs, 
                                        grad_outputs=torch.ones_like(u), 
                                        create_graph=True)[0]
        
        u_pred_sq = torch.sum(u**2, dim=1, keepdim=True)
        grad_u_pred_sq = torch.sum(grad_u_pred**2, dim=1, keepdim=True)

        f_val = mesh.pde.f(xs)
        fu_prod = f_val * u

        integrand_values = 0.5 * grad_u_pred_sq[1:-1] + 0.5 * mesh.pde.r * u_pred_sq[1:-1] - fu_prod[1:-1]
        loss_drm = torch.mean(integrand_values)

        if not model.enforce_bc:
            # Boundary loss
            u_bc = u[[0,-1]] 
            u_ex_bc = mesh.u_ex[[0,-1]]
            loss_b = self.loss_func(u_bc, u_ex_bc)
            loss = loss_drm + self.bc_weight * loss_b
            return loss, [loss_drm, loss_b]

        #xs.requires_grad_(False)  # Disable gradient tracking for x
        return loss_drm, [loss_drm,]
    def drmpinn_loss(self, model, mesh):
        """Combined Deep Ritz Method and PINN loss"""
        loss_p, loss_ps = self.pinn_loss(model=model, mesh=mesh, loss_func=self.loss_func)
        loss_d, loss_ds = self.drm_loss(model=model, mesh=mesh)
        # Combine losses
        loss = loss_p + loss_d
        multi_loss = [*loss_ps, loss_ds[0]]
        return loss, multi_loss
    def loss(self, model, mesh):
        if self.type == -1:
            loss_value = self.super_loss(model=model, mesh=mesh, loss_func=self.loss_func)
        elif self.type == 0:
            loss_value = self.pinn_loss(model=model, mesh=mesh, loss_func=self.loss_func)
        elif self.type == 1: 
            loss_value = self.drm_loss(model=model, mesh=mesh)
        elif self.type == 2:
            loss_value = self.drmpinn_loss(model=model, mesh=mesh) 
        else:
            raise ValueError(f"Unknown loss type: {self.type}")
        return loss_value

# %%
# Define the training loop
def train(model, mesh, criterion, iterations, adam_iterations, learning_rate,
          num_check, num_plots, sweep_idx, level_idx, frame_dir, aggregator:str='None', do_monitor_aggregator:bool=False):
    optimizer = optim.Adam(model.parameters(), lr=learning_rate)
    aggregator = None if aggregator == 'None' else get_aggregator(aggregator)
    if (aggregator is not None) and (do_monitor_aggregator):
        monitor_aggregator(aggregator)
    # optimizer = SOAP(model.parameters(), lr = 3e-3, betas=(.95, .95), weight_decay=.01,
    #                  precondition_frequency=10)
    scheduler = StepLR(optimizer, step_size=1000, gamma=0.9)
    use_lbfgs = False

    def to_np(t): return t.detach().cpu().numpy()

    u_analytic = mesh.pde.u_ex(mesh.x_eval)
    _, uf_analytic, _, _ = fourier_analysis(to_np(mesh.x_eval), to_np(u_analytic))
    check_freq = (iterations + num_check - 1) // num_check
    plot_freq = (iterations + num_plots - 1) // num_plots if num_plots > 0 else 0

    for i in range(iterations):
        if i == adam_iterations:
            use_lbfgs = True
            optimizer = optim.LBFGS(model.parameters(), lr=learning_rate,
                                    max_iter=20, tolerance_grad=1e-7, history_size=100)

        def closure():
            optimizer.zero_grad()
            loss, _ = criterion.loss(model=model, mesh=mesh)
            loss.backward()
            return loss

        if use_lbfgs:
            loss = optimizer.step(closure)
        else:
            # we need to set to zero the gradients of all model parameters (PyTorch accumulates grad by default)
            optimizer.zero_grad()
            # compute the loss value for the current batch of data
            loss, multiloss = criterion.loss(model=model, mesh=mesh)
            # backpropagation to compute gradients of model param respect to the loss. computes dloss/dx
            # for every parameter x which has requires_grad=True.
            if aggregator is None:
                loss.backward()
            else: 
                torchjd.backward(multiloss, aggregator=aggregator,)
            # update the model param doing an optim step using the computed gradients and learning rate
            optimizer.step()
            #
            scheduler.step()

        if np.remainder(i + 1, check_freq) == 0 or i == iterations - 1:
            model.eval()
            with torch.no_grad():
                u_eval = model.get_solution(mesh.x_eval)[:, 0].unsqueeze(-1)
                error = u_analytic - u_eval.to(u_analytic.device)
                print(f"Iteration {i:6d}/{iterations:6d}, {criterion.name}: {loss.item():.4e}, "
                      f"Err 2-norm: {torch.norm(error): .4e}, "
                      f"inf-norm: {torch.max(torch.abs(error)):.4e}")
            model.train()

        if plot_freq > 0 and (np.remainder(i + 1, plot_freq) == 0 or i == iterations - 1):
            model.eval()
            with torch.no_grad():
                u_train = model.get_solution(mesh.x_train)[:, 0].unsqueeze(-1)
                u_eval = model.get_solution(mesh.x_eval)[:, 0].unsqueeze(-1)
                error = u_analytic - u_eval.to(u_analytic.device)
                xf_eval, uf_eval, _, _ = fourier_analysis(to_np(mesh.x_eval), to_np(u_eval))
                save_frame(x=xf_eval, t=uf_analytic, y=uf_eval, xs=None,  ys=None,
                           iteration=[sweep_idx, level_idx, i], title="Model_Frequencies", frame_dir=frame_dir)
                save_frame(x=to_np(mesh.x_eval), t=to_np(u_analytic), y=to_np(u_eval),
                           xs=to_np(mesh.x_train), ys=to_np(u_train),
                           iteration=[sweep_idx, level_idx, i], title="Model_Outputs", frame_dir=frame_dir)
                save_frame(x=to_np(mesh.x_eval), t=None, y=to_np(error), xs=None, ys=None,
                           iteration=[sweep_idx, level_idx, i], title="Model_Errors", frame_dir=frame_dir)
            model.train()

# %%
# Define the main function
def main(args=None):
    # For reproducibility
    torch.manual_seed(0)
    # Parse args
    args = parse_args(args=args)
    print_args(args=args)
    # PDE
    pde = PDE(high=args.high_freq, mu=args.mu, r=args.gamma,
              problem=args.problem_id)
    # Loss function [supervised with analytical solution (-1) or PINN loss (0)]
    loss = Loss(loss_type=args.loss_type, bc_weight=args.bc_weight)
    print(f"Using loss: {loss.name}")
    # 1-D mesh
    mesh = Mesh(ntrain=args.nx, neval=args.nx_eval, ax=args.ax, bx=args.bx)
    mesh.set_pde(pde=pde)
    # Create an instance of multilevel model
    # Input and output dimension: x -> u(x)
    dim_inputs = 1
    dim_outputs = 1
    model = MultiLevelNN(mesh=mesh,
                         num_levels=args.levels,
                         dim_inputs=dim_inputs, dim_outputs=dim_outputs,
                         dim_hidden=args.hidden_dims,
                         act=get_activation(args.activation),
                         enforce_bc=args.enforce_bc)
    print(model)
    model.to(device)
    # Plotting
    frame_dir = "./frames"
    os.makedirs(frame_dir, exist_ok=True)
    if args.clear:
        cleanfiles(frame_dir)
    num_plots = args.num_plots if args.plot else 0
    # Train the model
    for i in range(args.sweeps):
        print("\nTraining Sweep", i)
        # train each level at a time
        for l in range(args.levels):
            # Turn all levels to "frozen" if they are not off
            for k in range(args.levels):
                if model.get_status(level_idx=k) != LevelStatus.OFF:
                    model.set_status(level_idx=k, status=LevelStatus.FROZEN)
            # Turn level l to "train"
            model.set_status(level_idx=l, status=LevelStatus.TRAIN)
            print("\nTraining Level", l)
            model.print_status()
            # set scale
            scale = l + 1
            model.set_scale(level_idx=l, scale=scale)
            # Crank that !@#$ up
            train(model=model, mesh=mesh, criterion=loss, iterations=args.epochs,
                  adam_iterations=args.adam_epochs,
                  learning_rate=args.lr, num_check=args.num_checks, num_plots=num_plots,
                  sweep_idx=i, level_idx=l, frame_dir=frame_dir, aggregator=args.aggregator, do_monitor_aggregator=args.monitor_aggregator)
    # Turn PNGs into a video using OpenCV
    if args.plot:
        make_video_from_frames(frame_dir=frame_dir, name_prefix="Model_Outputs",
                               output_file="Solution.mp4")
        make_video_from_frames(frame_dir=frame_dir, name_prefix="Model_Errors",
                               output_file="Errors.mp4")
        make_video_from_frames(frame_dir=frame_dir, name_prefix="Model_Frequencies",
                               output_file="Frequencies.mp4")
    return 0

# %%
# can run it like normal: python filename.py
if __name__ == "__main__":
    if is_notebook():
        err = main(['--levels', '4', '--epochs', '10000', '--sweeps', '1', '--plot'])
    else:
        err = main()
    try:
        import sys
        sys.exit(err)
    except SystemExit:
        pass  # Prevent traceback in Jupyter or VS Code<|MERGE_RESOLUTION|>--- conflicted
+++ resolved
@@ -48,16 +48,10 @@
 from torch.optim.lr_scheduler import StepLR
 import numpy as np
 from enum import Enum
-<<<<<<< HEAD
 from utils import parse_args, get_activation, print_args, save_frame, make_video_from_frames, is_notebook, cleanfiles, get_aggregator, monitor_aggregator  
-#from SOAP.soap import SOAP
+from SOAP.soap import SOAP
 import torchjd
 from torchjd import aggregation as agg
-
-=======
-from utils import parse_args, get_activation, print_args, save_frame, make_video_from_frames, is_notebook, cleanfiles, fourier_analysis
-from SOAP.soap import SOAP
->>>>>>> a823365d
 # torch.set_default_dtype(torch.float64)
 device = torch.device("cuda" if torch.cuda.is_available() else "cpu")
 
