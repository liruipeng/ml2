# ---
# jupyter:
#   jupytext:
#     cell_metadata_filter: -all
#     formats: ipynb,py:percent
#     text_representation:
#       extension: .py
#       format_name: percent
#       format_version: '1.3'
#       jupytext_version: 1.17.1
#   kernelspec:
#     display_name: pymfem
#     language: python
#     name: python3
# ---

# %% [markdown]
# ```
# jupytext --set-formats ipynb,py pinn_1d.py
# jupytext --sync pinn_1d.py
# jupytext --sync pinn_1d.ipynb
# ```

# %% [markdown]
# ### 1D PDE problem:
#
# $-u_{xx} + \gamma u = f$
#
# and homogeneous boundary conditions (BC)
#
# #### Problem 1
# The analytical solution is
#
# $u(x) = \sum_k c_k  \sin(w_k  \pi  x)$
#
# and
#
# $f = \sum_k c_k  (w_k^2  \pi^2 + \gamma)  \sin(w_k  \pi  x)$
#
# #### Problem 2 (from [MscaleDNN](https://arxiv.org/abs/2007.11207))
# The analytical solution is
#
# $u(x) = e^{-x^2} \sin(\mu x)$
#
# and
#
# $f(x) = e^{-x^2} [(r + 4 \mu^2 x^2 - 4 x^2 + 2) \sin(\mu x^2) + (8 \mu x^2 - 2 μ) \cos(\mu x^2)]$

# %%
# Define modules and device
import os
import torch
import torch.nn as nn
import torch.optim as optim
from torch.optim.lr_scheduler import StepLR
import matplotlib.pyplot as plt
import numpy as np
from enum import Enum
from utils import parse_args, get_activation, print_args, save_frame, make_video_from_frames, is_notebook, cleanfiles, calculate_fourier_coefficients
import utils

# torch.set_default_dtype(torch.float64)
device = torch.device("cuda" if torch.cuda.is_available() else "cpu")

# %%
# Define PDE
class PDE:
    def __init__(self, high=None, mu=70, r=0, problem=1):
        # omega = [high]
        omega = list(range(1, high + 1))
        # omega = list(range(2, high + 1, 2))
        # omega = [2**i for i in range(high.bit_length()) if 2**i <= high]
        coeff = [1] * len(omega)

        self.w = omega
        self.c = coeff
        self.mu = mu
        self.r = r
        if problem == 1:
            self.f = self.f_1
            self.u_ex = self.u_ex_1
        else:
            self.f = self.f_2
            self.u_ex = self.u_ex_2

    # Source term
    def f_1(self, x):
        y = torch.zeros_like(x)
        for w, c in zip(self.w, self.c):
            pi_w = torch.pi * w
            y += c * (pi_w ** 2 + self.r) * torch.sin(pi_w * x)
        return y

    def f_2(self, x):
        z = x ** 2
        a = self.r + 4 * z * (self.mu ** 2 - 1) + 2
        b = self.mu * z
        c = 8 * b - 2 * self.mu
        return torch.exp(-z) * (a * torch.sin(b) + c * torch.cos(b))

    # Analytical solution
    def u_ex_1(self, x):
        y = torch.zeros_like(x)
        for w, c in zip(self.w, self.c):
            y += c * torch.sin(w * torch.pi * x)
        return y

    def u_ex_2(self, x):
        return torch.exp(-x**2) * torch.sin(self.mu * x ** 2)

# %%
# Define mesh
class Mesh:
    def __init__(self, ntrain, neval, ax, bx):
        self.ntrain = ntrain
        self.neval = neval
        self.ax = ax
        self.bx = bx
        # training sample points (excluding the two points on the boundaries)
        self.x_train = torch.linspace(self.ax, self.bx, self.ntrain, device=device).unsqueeze(-1)
        self.x_eval = torch.linspace(self.ax, self.bx, self.neval, device=device).unsqueeze(-1)
        self.pde = None
        self.f = None
        self.u_ex = None

    def set_pde(self, pde: PDE):
        self.pde = pde
        # source term
        self.f = pde.f(self.x_train)
        # analytical solution
        self.u_ex = pde.u_ex(self.x_train)

# %%
# Define one level NN
class Level(nn.Module):
    def __init__(self, dim_inputs, dim_outputs, dim_hidden: list,
                 act: nn.Module = nn.Tanh()) -> None:
        """Simple neural network with linear layers and non-linear activation function
        This class is used as universal function approximate for the solution of
        partial differential equations using PINNs
        """
        super().__init__()
        self.dim_inputs = dim_inputs
        self.dim_outputs = dim_outputs
        # multi-layer MLP
        layer_dim = [dim_inputs] + dim_hidden + [dim_outputs]
        self.linear = nn.ModuleList([nn.Linear(layer_dim[i], layer_dim[i + 1])
                                     for i in range(len(layer_dim) - 1)])
        # activation function
        self.act = act

    def forward(self, x: torch.Tensor) -> torch.Tensor:
        for i, layer in enumerate(self.linear):
            x = layer(x)
            # not applying nonlinear activation in the last layer
            if i < len(self.linear) - 1:
                x = self.act(x)
        return x

# %%
# Define level status
class LevelStatus(Enum):
    OFF = "off"
    TRAIN = "train"
    FROZEN = "frozen"

# %%
# Define multilevel NN
class MultiLevelNN(nn.Module):
    def __init__(self, mesh: Mesh, num_levels: int, dim_inputs, dim_outputs, dim_hidden: list,
                 act: nn.Module = nn.ReLU(), enforce_bc: bool = False) -> None:
        super().__init__()
        self.mesh = mesh
        # currently the same model on each level
        self.models = nn.ModuleList([
            Level(dim_inputs=dim_inputs, dim_outputs=dim_outputs, dim_hidden=dim_hidden, act=act)
            for _ in range(num_levels)
            ])
        self.dim_inputs = dim_inputs
        self.dim_outputs = dim_outputs
        self.enforce_bc = enforce_bc

        # All levels start as "off"
        self.level_status = [LevelStatus.OFF] * num_levels

        # No gradients are tracked initially
        for model in self.models:
            for param in model.parameters():
                param.requires_grad = False

        # Scale factor
        self.scales = [1.0] * num_levels

    def get_status(self, level_idx: int):
        if level_idx < 0 or level_idx >= self.num_levels():
            raise IndexError(f"Level index {level_idx} is out of range")
        return self.level_status[level_idx]

    def set_status(self, level_idx: int, status: LevelStatus):
        assert isinstance(status, LevelStatus), f"Invalid status: {status}"
        if level_idx < 0 or level_idx >= self.num_levels():
            raise IndexError(f"Level index {level_idx} is out of range")
        self.level_status[level_idx] = status
        requires_grad = status == LevelStatus.TRAIN
        for param in self.models[level_idx].parameters():
            param.requires_grad = requires_grad

    def set_all_status(self, status_list: list[LevelStatus]):
        assert len(status_list) == len(self.models), "Length mismatch in status list"
        for i, status in enumerate(status_list):
            self.set_status(i, status)

    def print_status(self):
        for i, status in enumerate(self.level_status):
            print(f"Level {i}: {status.name}")

    def num_levels(self):
        return len(self.models)

    def num_active_levels(self) -> int:
        """Returns the number of levels currently active (train or frozen)"""
        return sum(status != LevelStatus.OFF for status in self.level_status)

    def set_scale(self, level_idx: int, scale: float):
        if level_idx < 0 or level_idx >= self.num_levels():
            raise IndexError(f"Level index {level_idx} is out of range")
        self.scales[level_idx] = scale

    def set_all_scales(self, scale_list: list[float]):
        assert len(scale_list) == len(self.models), "Length mismatch in scales"
        for i, scale in enumerate(scale_list):
            self.set_scale(i, scale)

    def forward(self, x: torch.Tensor) -> torch.Tensor:
        ys = []
        for i, model in enumerate(self.models):
            if self.level_status[i] != LevelStatus.OFF:
                x_scale = self.scales[i] * x
                y = model.forward(x=x_scale)
                ys.append(y)
        if not ys:
            # No active levels, return zeros with correct shape
            return torch.zeros((x.shape[0], self.dim_outputs), device=x.device)
        # Concatenate along the column (feature) dimension
        out = torch.cat(ys, dim=1)
        assert(out.shape[1] == self.num_active_levels() * self.dim_outputs)
        return out

    def get_solution(self, x: torch.Tensor) -> torch.Tensor:
        y = self.forward(x)
        n_active = self.num_active_levels()
        # reshape to [batch_size, num_levels, dim_outputs]
        # and sum over levels
        if n_active > 1:
            y = y.view(-1, n_active, self.dim_outputs)
            y = y.sum(dim=1)  # shape: (n, dim_outputs)
        #
        if self.enforce_bc:
            g0 = self.mesh.u_ex[0].item()
            g1 = self.mesh.u_ex[-1].item()
            # in domain x in [0, 1]
            y = g0 * (1 - x) + g1 * x + x * (1 - x) * y
            # y = g0 + (x-0)/(1-0)*(g1 - g0) + (1 - torch.exp(0-x)) * (1 - torch.exp(x-1)) * y
        return y

    # def _init_weights(self, m):
    #    if isinstance(m, nn.Conv2d) or isinstance(m, nn.Linear):
    #        nn.init.ones_(m.weight)
    #        m.bias.data.fill_(0.01)
    #    if type(m) == nn.Linear:
    #        torch.nn.init.xavier_uniform(m.weight)  #


# %%
# Define Loss
class Loss:
    def __init__(self, loss_type, loss_func=nn.MSELoss(), bc_weight=1.0):
        self.loss_func = loss_func
        self.type = loss_type
        if self.type == -1:
            self.name = "Super Loss"
        elif self.type == 0:
            self.name = "PINN Loss"
        else:
            raise ValueError(f"Unknown loss type: {self.type}")
        self.bc_weight = bc_weight

    # "Supervised" loss against the analytical solution
    def super_loss(self, model, mesh, loss_func):
        x = mesh.x_train
        u = model.get_solution(x)
        loss = loss_func(u, mesh.u_ex)
        return loss

    # "PINN" loss
    def pinn_loss(self, model, mesh, loss_func):
        x = mesh.x_train.requires_grad_(True)
        u = model.get_solution(x)

        du_dx, = torch.autograd.grad(u, x, grad_outputs=torch.ones_like(u), create_graph=True)
        d2u_dx2, = torch.autograd.grad(du_dx, x, grad_outputs=torch.ones_like(du_dx), create_graph=True)

        # Internal loss
        pde = mesh.pde
        loss = loss_func(d2u_dx2[1:-1] + mesh.f[1:-1], pde.r * u[1:-1])
        # Boundary loss
        if not model.enforce_bc:
            u_bc = u[[0, -1]]
            u_ex_bc = mesh.u_ex[[0, -1]]
            loss_b = loss_func(u_bc, u_ex_bc)
            loss += self.bc_weight * loss_b

        return loss

    def loss(self, model, mesh):
        if self.type == -1:
            loss_value = self.super_loss(model=model, mesh=mesh, loss_func=self.loss_func)
        elif self.type == 0:
            loss_value = self.pinn_loss(model=model, mesh=mesh, loss_func=self.loss_func)
        else:
            raise ValueError(f"Unknown loss type: {self.type}")
        return loss_value


# %%
# Define the training loop
def train(model, mesh, criterion, iterations, adam_iterations, learning_rate,
          num_check, num_plots, sweep_idx, level_idx, frame_dir):
    optimizer = optim.Adam(model.parameters(), lr=learning_rate)
    scheduler = StepLR(optimizer, step_size=1000, gamma=0.9)
    use_lbfgs = False

    def to_np(t): return t.detach().cpu().numpy()

    u_analytic = mesh.pde.u_ex(mesh.x_eval)
<<<<<<< HEAD
    check_freq = (iterations + num_check - 1) // num_check
    plot_freq = (iterations + num_plots - 1) // num_plots if num_plots > 0 else 0

    for i in range(iterations):
        if i == adam_iterations:
            use_lbfgs = True
            optimizer = optim.LBFGS(model.parameters(), lr=learning_rate,
                                    max_iter=20, tolerance_grad=1e-7, history_size=100)

        def closure():
            optimizer.zero_grad()
            loss = criterion.loss(model=model, mesh=mesh)
            loss.backward()
            return loss

        if use_lbfgs:
            loss = optimizer.step(closure)
        else:
            # we need to set to zero the gradients of all model parameters (PyTorch accumulates grad by default)
            optimizer.zero_grad()
            # compute the loss value for the current batch of data
            loss = criterion.loss(model=model, mesh=mesh)
            # backpropagation to compute gradients of model param respect to the loss. computes dloss/dx
            # for every parameter x which has requires_grad=True.
            loss.backward()
            # update the model param doing an optim step using the computed gradients and learning rate
            optimizer.step()
            #
            scheduler.step()

=======
    # Initial 
    history = {
        'epochs_logged': [], 'total_loss': [], 'drm_loss': [], 'pinn_loss': [],
        'l2_error_u': [], 'h1_seminorm_error_u': [], 'h2_seminorm_error_u': [],
        'fourier_coeffs_nn_magnitudes': {}, 'fourier_coeffs_true_magnitudes': {},
        'fourier_coeffs_error_magnitudes': {}, 'fourier_frequencies_logged': None,
        'solution_snapshots_epochs': [],
    }
    u_exact_plot_data_flat = None
    eval_points_for_plot_np = None
    eval_points_for_plot_np, u_exact_plot_data_flat = utils.evaluate_and_log(
        epoch=0,
        u_nn_model=model,
        history=history,
        f_exact_func=mesh.pde.f,
        u_exact_func=mesh.pde.u_ex,
        eval_points_for_plot_np=eval_points_for_plot_np,
        u_exact_plot_data_flat=u_exact_plot_data_flat,
        full_uniform_grid_points=mesh.x_eval,
    )

    for i in range(iterations):
        # we need to set to zero the gradients of all model parameters (PyTorch accumulates grad by default)
        optimizer.zero_grad()
        # compute the loss value for the current batch of data
        loss = criterion.loss(model=model, mesh=mesh)
        # backpropagation to compute gradients of model param respect to the loss. computes dloss/dx
        # for every parameter x which has requires_grad=True.
        loss.backward()
        # update the model param doing an optim step using the computed gradients and learning rate
        optimizer.step()
        #
        scheduler.step()
        # Evalutaion Start
        model.eval()
        # Calculate Losses 
        drm_loss = utils.calculate_drm_loss(model, mesh.pde.u_ex, mesh.x_eval)
        l2_loss = torch.norm(error)
        inf_loss = torch.max(torch.abs(error))
        # Evalutaion
>>>>>>> 43bc115f
        if np.remainder(i + 1, check_freq) == 0 or i == iterations - 1:
            with torch.no_grad():
                u_eval = model.get_solution(mesh.x_eval)[:, 0].unsqueeze(-1)
                error = u_analytic - u_eval.to(u_analytic.device)
                print(f"Iteration {i:6d}/{iterations:6d}, {criterion.name}: {loss.item():.4e},",
                      f"Err 2-norm: {l2_loss: .4e},",
                      f"inf-norm: {inf_loss:.4e},",
                      f"drm loss: {drm_loss:.4e},",)

        if plot_freq > 0 and (np.remainder(i + 1, plot_freq) == 0 or i == iterations - 1):
            with torch.no_grad():
                # Save the current model outputs and errors
                u_train = model.get_solution(mesh.x_train)[:, 0].unsqueeze(-1)
                u_eval = model.get_solution(mesh.x_eval)[:, 0].unsqueeze(-1)
                error = u_analytic - u_eval.to(u_analytic.device)
                save_frame(x=to_np(mesh.x_eval), t=to_np(u_analytic), y=to_np(u_eval),
                           xs=to_np(mesh.x_train), ys=to_np(u_train),
                           iteration=[sweep_idx, level_idx, i], title="Model_Outputs", frame_dir=frame_dir)
                save_frame(x=to_np(mesh.x_eval), t=None, y=to_np(error),
                           xs=None, ys=None,
                           iteration=[sweep_idx, level_idx, i], title="Model_Errors", frame_dir=frame_dir)
        
        utils.evaluate_and_log(i, model, mesh, history, mesh.pde.f, mesh.pde.u_ex, eval_points_for_plot_np, u_exact_plot_data_flat, full_uniform_grid_points=mesh.x_eval)
        # Evaluation End
        model.train()
    



# %%
# Define the main function
def main(args=None):
    # For reproducibility
    torch.manual_seed(0)
    # Parse args
    args = parse_args(args=args)
    print_args(args=args)
    # PDE
    pde = PDE(high=args.high_freq, mu=args.mu, r=args.gamma,
              problem=args.problem_id)
    # Loss function [supervised with analytical solution (-1) or PINN loss (0)]
    loss = Loss(loss_type=args.loss_type, bc_weight=args.bc_weight)
    print(f"Using loss: {loss.name}")
    # 1-D mesh
    mesh = Mesh(ntrain=args.nx, neval=args.nx_eval, ax=args.ax, bx=args.bx)
    mesh.set_pde(pde=pde)
    # Create an instance of multilevel model
    # Input and output dimension: x -> u(x)
    dim_inputs = 1
    dim_outputs = 1
    model = MultiLevelNN(mesh=mesh,
                         num_levels=args.levels,
                         dim_inputs=dim_inputs, dim_outputs=dim_outputs,
                         dim_hidden=args.hidden_dims,
                         act=get_activation(args.activation),
                         enforce_bc=args.enforce_bc)
    print(model)
    model.to(device)
    # Plotting
    frame_dir = "./frames"
    os.makedirs(frame_dir, exist_ok=True)
    if args.clear:
        cleanfiles(frame_dir)
    num_plots = args.num_plots if args.plot else 0
    # Train the model
    for i in range(args.sweeps):
        print("\nTraining Sweep", i)
        # train each level at a time
        for l in range(args.levels):
            # Turn all levels to "frozen" if they are not off
            for k in range(args.levels):
                if model.get_status(level_idx=k) != LevelStatus.OFF:
                    model.set_status(level_idx=k, status=LevelStatus.FROZEN)
            # Turn level l to "train"
            model.set_status(level_idx=l, status=LevelStatus.TRAIN)
            print("\nTraining Level", l)
            model.print_status()
            # set scale
            scale = l + 1
            model.set_scale(level_idx=l, scale=scale)
            # Crank that !@#$ up
            train(model=model, mesh=mesh, criterion=loss, iterations=args.epochs,
                  adam_iterations=args.adam_epochs,
                  learning_rate=args.lr, num_check=args.num_checks, num_plots=num_plots,
                  sweep_idx=i, level_idx=l, frame_dir=frame_dir)
    # Turn PNGs into a video using OpenCV
    if args.plot:
        make_video_from_frames(frame_dir=frame_dir, name_prefix="Model_Outputs",
                               output_file="Solution.mp4")
        make_video_from_frames(frame_dir=frame_dir, name_prefix="Model_Errors",
                               output_file="Errors.mp4")
    return 0

# %%
# can run it like normal: python filename.py
if __name__ == "__main__":
    if is_notebook():
        err = main(['--levels', '4', '--epochs', '10000', '--sweeps', '1', '--plot'])
    else:
        err = main()
    try:
        import sys
        sys.exit(err)
    except SystemExit:
        pass  # Prevent traceback in Jupyter or VS Code<|MERGE_RESOLUTION|>--- conflicted
+++ resolved
@@ -333,7 +333,7 @@
     def to_np(t): return t.detach().cpu().numpy()
 
     u_analytic = mesh.pde.u_ex(mesh.x_eval)
-<<<<<<< HEAD
+
     check_freq = (iterations + num_check - 1) // num_check
     plot_freq = (iterations + num_plots - 1) // num_plots if num_plots > 0 else 0
 
@@ -364,7 +364,6 @@
             #
             scheduler.step()
 
-=======
     # Initial 
     history = {
         'epochs_logged': [], 'total_loss': [], 'drm_loss': [], 'pinn_loss': [],
@@ -405,7 +404,6 @@
         l2_loss = torch.norm(error)
         inf_loss = torch.max(torch.abs(error))
         # Evalutaion
->>>>>>> 43bc115f
         if np.remainder(i + 1, check_freq) == 0 or i == iterations - 1:
             with torch.no_grad():
                 u_eval = model.get_solution(mesh.x_eval)[:, 0].unsqueeze(-1)
