--- conflicted
+++ resolved
@@ -51,12 +51,8 @@
 from typing import Union, Tuple, Callable
 from utils import parse_args, get_activation, print_args, save_frame, make_video_from_frames
 from utils import is_notebook, cleanfiles, fourier_analysis, get_scheduler_generator, scheduler_step
-<<<<<<< HEAD
-from cheby import chebyshev_transformed_features, generate_chebyshev_features # noqa F401
-=======
 from cheby import generate_chebyshev_features
 from bc import get_d_func, get_g0_func
->>>>>>> 33146d7b
 from datetime import datetime
 # from SOAP.soap import SOAP
 # torch.set_default_dtype(torch.float64)
@@ -343,8 +339,6 @@
         self.dim_inputs = dim_inputs
         self.dim_outputs = dim_outputs
         self.enforce_bc = enforce_bc
-<<<<<<< HEAD
-=======
 
         self.g0_func = None
         self.d_func = None
@@ -363,33 +357,6 @@
             print(f"BCs will be enforced using g0_type: {g0_type} and d_type: {d_type}")
 
         self.use_chebyshev_basis = use_chebyshev_basis
-        self.chebyshev_freqs = np.round(np.linspace(chebyshev_freq_min, chebyshev_freq_max, num_levels + 1)).astype(int)
-        self.models = nn.ModuleList([
-            Level(dim_inputs=dim_inputs, dim_outputs=dim_outputs, dim_hidden=dim_hidden, act=act,
-                  use_chebyshev_basis=use_chebyshev_basis,
-                  chebyshev_freq_min=self.chebyshev_freqs[i],
-                  chebyshev_freq_max=self.chebyshev_freqs[i+1])
-            for i in range(num_levels)
-            ])
->>>>>>> 33146d7b
-
-        self.g0_func = None
-        self.d_func = None
-        if self.enforce_bc:
-            self.g0_func = get_g0_func(
-                u_exact_func=self.mesh.pde.u_ex,
-                domain_dim=1,
-                domain_bounds=(self.mesh.ax, self.mesh.bx),
-                g0_type=g0_type
-            )
-            self.d_func = get_d_func(
-                domain_dim=1,
-                domain_bounds=(self.mesh.ax, self.mesh.bx),
-                d_type=d_type
-            )
-            print(f"BCs will be enforced using g0_type: {g0_type} and d_type: {d_type}")
-
-        self.use_chebyshev_basis = use_chebyshev_basis
         self.models = nn.ModuleList([
             Level(dim_inputs=dim_inputs, dim_outputs=dim_outputs, dim_hidden=dim_hidden, act=act,
                   use_chebyshev_basis=use_chebyshev_basis,
@@ -454,11 +421,7 @@
         for i, model in enumerate(self.models):
             if self.level_status[i] != LevelStatus.OFF:
                 if self.use_chebyshev_basis:
-<<<<<<< HEAD
-                    x_scale = x 
-=======
                     x_scale = x
->>>>>>> 33146d7b
                 else:
                     x_scale = self.scales[i] * x
                 y = model.forward(x=x_scale)
@@ -473,11 +436,7 @@
 
     def get_solution(self, x: torch.Tensor) -> torch.Tensor:
         y = self.forward(x)
-<<<<<<< HEAD
-        
-=======
-
->>>>>>> 33146d7b
+
         n_active = self.num_active_levels()
         # reshape to [batch_size, num_levels, dim_outputs]
         # and sum over levels
@@ -658,12 +617,6 @@
     torch.manual_seed(0)
     # Parse args
     args = parse_args(args=args)
-<<<<<<< HEAD
-=======
-    # Ensure chebyshev_freq_max is at least chebyshev_freq_min for range to be valid
-    if args.use_chebyshev_basis and args.chebyshev_freq_max < args.chebyshev_freq_min:
-        raise ValueError("chebyshev_freq_max must be >= chebyshev_freq_min when using Chebyshev basis.")
->>>>>>> 33146d7b
     print_args(args=args, output_file=f"results_pinn_1d_{ts}/args.txt")
     # PDE
     pde = PDE(high=args.high_freq, mu=args.mu, r=args.gamma,
